--- conflicted
+++ resolved
@@ -150,18 +150,11 @@
         """
         print( glob("%s.idl" % self.file_root))
         if snap is None:
-<<<<<<< HEAD
             tmp = sorted(glob("%s*idl" % self.file_root))[0]
             snap_string = tmp.split(self.file_root + '_')[-1].split(".idl")[0]
             if snap_string.isdigit(): 
                 snap = int(snap_string)
             else: 
-=======
-            try:
-                tmp = sorted(glob("%s*_*idl" % self.file_root))[0]
-                snap = int(tmp.split(self.file_root + '_')[-1].split(".idl")[0])
-            except IndexError:
->>>>>>> 5f0bfe26
                 try:
                     tmp = sorted(glob("%s*idl.scr" % self.file_root))[0]
                     snap = -1
