--- conflicted
+++ resolved
@@ -1336,17 +1336,10 @@
                       np.sqrt(self.uni.weightdic[elem] * self.uni.amusi *
                               (2.0 * self.uni.ksi_b) ** 3) + 1.0e-20))
 
-<<<<<<< HEAD
             return (const * nel.astype('Float64') *
                     np.log(12.0 * self.uni.pi * nel.astype('Float64') *
                            self.get_var('debye_ln').astype('Float64') + 1e-50) /
                     (np.sqrt(tg.astype('Float64')**3) + 1.0e-20))
-=======
-            return (const * nel.astype('float64') *
-                    np.log(12.0 * self.uni.pi * nel.astype('float64') *
-                    self.get_var('debye_ln').astype('float64') + 1e-50) /
-                    (np.sqrt(tg.astype('float64')**3) + 1.0e-20))
->>>>>>> 5aa7db80
 
         elif quant in CROSTAB_QUANT:
             tg = self.get_var('tg')
