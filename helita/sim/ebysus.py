--- conflicted
+++ resolved
@@ -374,11 +374,7 @@
             filename = self.file_root
             fsuffix_b = ''
 
-<<<<<<< HEAD
         self.mf_arr_size = 1
-=======
-        mf_arr_size = 1
->>>>>>> d131aa9c
         if os.path.exists('%s.io' % self.file_root):
             if (var in self.mhdvars and self.mf_ispecies > 0) or (
                     var in ['bx', 'by', 'bz']):
@@ -407,11 +403,7 @@
             elif var in self.snapevars and self.mf_ispecies < 0:
                 idx = self.snapevars.index(var)
                 filename = self.mf_e_file
-<<<<<<< HEAD
                 dirvars = '%s.io/mf_e/'% self.file_root
-=======
-                dirvars = '%s.io/mf_e/'
->>>>>>> d131aa9c
                 fsuffix_a = '.snap'
             elif var in self.auxvars:
                 idx = self.auxvars.index(var)
@@ -431,7 +423,6 @@
                 dirvars = '%s.io/mf_%02i_%02i/mm/' % (self.file_root,
                         self.mf_ispecies, self.mf_ilevel)
                 filename = self.mm_file % (self.mf_ispecies, self.mf_ilevel)
-<<<<<<< HEAD
                 self.mf_arr_size = self.mf_total_nlevel
                 jdx=0
                 for ispecies in range(1,self.mf_nspecies+1):
@@ -445,9 +436,6 @@
                             jdx += 1
                         elif ((ispecies == self.mf_jspecies) and (ilevel < self.mf_jlevel)):
                             jdx += 1
-=======
-                mf_arr_size = self.mf_total_nlevel
->>>>>>> d131aa9c
             elif var in self.varsmfe:
                 idx = self.varsmfe.index(var)
                 fsuffix_a = '.aux'
@@ -491,7 +479,6 @@
                 idx = self.varsmm.index(var)
                 fsuffix_a = '.aux'
                 filename = self.mm_file % (self.mf_ispecies, self.mf_ilevel)
-<<<<<<< HEAD
                 self.mf_arr_size = self.mf_total_nlevel
                 jdx=0
                 for ispecies in range(1,self.mf_nspecies+1):
@@ -506,9 +493,6 @@
                         elif ((ispecies == self.mf_jspecies) and (ilevel < self.mf_jlevel)):
                             jdx += 1
 
-=======
-                mf_arr_size = self.mf_total_nlevel
->>>>>>> d131aa9c
             elif var in self.varsmfe:
                 idx = self.varsmfe.index(var)
                 fsuffix_a = '.aux'
@@ -663,13 +647,10 @@
 
 
 def write_mfr(rootname,inputdata,mf_ispecies,mf_ilevel):
-<<<<<<< HEAD
     if mf_ispecies < 1:
         print('(WWW) species should start with 1')
     if mf_ilevel < 1:
         print('(WWW) levels should start with 1')
-=======
->>>>>>> d131aa9c
     directory = '%s.io/mf_%02i_%02i/mfr' % (rootname,mf_ispecies,mf_ilevel)
     nx, ny, nz = inputdata.shape
     if not os.path.exists(directory):
@@ -679,13 +660,10 @@
     data.flush()
 
 def write_mfp(rootname,inputdatax,inputdatay,inputdataz,mf_ispecies,mf_ilevel):
-<<<<<<< HEAD
     if mf_ispecies < 1:
         print('(WWW) species should start with 1')
     if mf_ilevel < 1:
         print('(WWW) levels should start with 1')
-=======
->>>>>>> d131aa9c
     directory = '%s.io/mf_%02i_%02i/mfp' % (rootname,mf_ispecies,mf_ilevel)
     nx, ny, nz = inputdatax.shape
     if not os.path.exists(directory):
@@ -697,13 +675,10 @@
     data.flush()
 
 def write_mfe(rootname,inputdata,mf_ispecies,mf_ilevel):
-<<<<<<< HEAD
     if mf_ispecies < 1:
         print('(WWW) species should start with 1')
     if mf_ilevel < 1:
         print('(WWW) levels should start with 1')
-=======
->>>>>>> d131aa9c
     directory = '%s.io/mf_%02i_%02i/mfe' % (rootname,mf_ispecies,mf_ilevel)
     nx, ny, nz = inputdata.shape
     if not os.path.exists(directory):
@@ -739,7 +714,6 @@
     data[...,0] = inputdata
     data.flush()
 
-<<<<<<< HEAD
 def printi(fdir='./',rootname='',it=1):
     dd=EbysusData(rootname,fdir=fdir,verbose=False)
     nspecies=len(dd.mf_tabparam['SPECIES'])
@@ -768,9 +742,7 @@
     print('by=%5.2E G'%np.max(by))
     bz=dd.get_var('bz',it) * dd.params['u_b']
     print('bz=%5.2E G'%np.max(bz))
-
-=======
->>>>>>> d131aa9c
+    
 def read_mftab_ascii(filename):
     '''
     Reads mf_tabparam.in-formatted (command style) ascii file into dictionary
