--- conflicted
+++ resolved
@@ -761,13 +761,10 @@
         # set caching kwargs appropriately (see file_memory.with_caching() for details.)
         kw__caching = dict(check_cache=check_cache, cache=cache, cache_with_nfluid=cache_with_nfluid)
 
-<<<<<<< HEAD
-        # >>>>> actually get the value of var <<<<<
-        val = self._load_quantity(var, panic=panic, **kw__caching)
-
-        # do post-processing (function is defined in bifrost.py)
-        val = self._get_var_postprocess(val, var=var, original_slice=original_slice)
-        return val
+        # setup and return result.
+        kw__load_quantity = dict(panic=panic, **kw__caching)
+        kw__postprocess = dict(original_slice = original_slice)
+        return (kw__load_quantity, kw__postprocess)
     
     
     
@@ -861,13 +858,7 @@
         return self.simple_trans2comm(varname, snap, *args, **kwargs)
     
     
-    
-=======
-        # setup and return result.
-        kw__load_quantity = dict(panic=panic, **kw__caching)
-        kw__postprocess = dict(original_slice = original_slice)
-        return (kw__load_quantity, kw__postprocess)
->>>>>>> 5ab4410e
+
 
     @document_vars.quant_tracking_simple('SIMPLE_VARS')
     def _get_simple_var(self, var, order='F', mode='r', panic=False, *args, **kwargs):
