"""
Set of programs to read and interact with output from Multifluid/multispecies


TODO:
    Fix the memory leak...
        The following code:
            dd = eb.EbysusData(...)
            del dd
        does not actually free the dd object. It does not run dd.__del__().
        This can be proven by defining EbysusData.__del__() to print something
        (which is what happens if you edit file_memory.py to set DEBUG_MEMORY_LEAK=True).
        You can also turn off all the file_memory.py caches and memory by
        setting a flag when initializing dd: dd = eb.EbysusData(..., _force_disable_memory=True).

        This leak could be caused by an attribute of dd pointing to dd without using weakref.

        It is also possible that there isn't a leak, because Python can collect objects in circular
        reference chains as long as none of the objects in the chain have defined a __del__ method.
        So it is possible that there is a circular reference which gets collected when __del__ is
        not defined (when DEBUG_MEMORY_LEAK=False), but then can't get collected when __del__ is defined...

        A short-term solution is to hope python's default garbage collection routines
        will collect the garbage often enough, or to do import gc; and gc.collect() sometimes.

        In the long-term, we should find which attribute of dd points to dd, and fix it.

"""

# import built-in modules
import os
import time
import warnings
import collections

# import local modules
from .bifrost import (
    BifrostData, Rhoeetab, Bifrost_units, Cross_sect,
    read_idl_ascii, subs2grph,
)
from .load_mf_quantities         import load_mf_quantities
from .load_quantities            import load_quantities
from .load_arithmetic_quantities import load_arithmetic_quantities
from .load_fromfile_quantities   import load_fromfile_quantities
from . import document_vars
from . import file_memory
from . import fluid_tools
from .units import (
    UNI, USI, UCGS, UCONST,
    Usym, Usyms, UsymD,
    U_TUPLE,
    UNI_length, UNI_time, UNI_mass,
    UNI_speed, UNI_rho, UNI_nr, UNI_hz
)
try:
  from . import cstagger
except ImportError:
  warnings.warn("failed to import helita.sim.cstagger; running stagger with stagger_kind='cstagger' will crash.")

# import external public modules
import numpy as np

# import external private modules
try:
    from at_tools import atom_tools as at
except ImportError:
    warnings.warn('failed to import at_tools.atom_tools; some functions in helita.sim.ebysus may crash')
try:
    from at_tools import fluids as fl
except ImportError:
    warnings.warn('failed to import at_tools.fluids; some functions in helita.sim.ebysus may crash')

# set defaults:
from .load_arithmetic_quantities import (
    DEFAULT_STAGGER_KIND,
)
from .load_mf_quantities import (
    MATCH_PHYSICS, MATCH_AUX
)
MATCH_TYPE_DEFAULT = MATCH_PHYSICS  # can change this one. Tells whether to match physics or aux.
                               # match physics -> try to return physical value.
                               # match aux     -> try to return value matching aux.
## list of functions from fluid_tools which will be set as methods of the EbysusData class.
## for example, for dd=EbysusData(...),
### dd.get_mass(*args, **kw) == fluid_tools.get_mass(dd, *args, **kw).
FLUIDTOOLS_EBYSUSDATA_FUNCS = \
    ['get_species_name', 'get_fluid_name', 'get_mass', 'get_charge',
    'get_cross_tab', 'get_cross_sect', 'get_coll_type',
    'i_j_same_fluid', 'iter_fluid_SLs']

AXES = ('x', 'y', 'z')


class EbysusData(BifrostData):

    """
    Class to hold data from Multifluid/multispecies simulations
    in native format.
    """

    def __init__(self, *args, fast=True, match_type=MATCH_TYPE_DEFAULT,
                 N_memmap=200, mm_persnap=True, 
                 do_caching=True, cache_max_MB=10, cache_max_Narr=20,
                 _force_disable_memory=False,
                 ELEMLIST=['h', 'he', 'c', 'o', 'ne', 'na', 'mg', 'al', 'si', 's', 'k', 'ca', 'cr', 'fe', 'ni'],
                 **kwargs):
        ''' initialize EbysusData object.

        N_memmap: int (default 0)
            keep the N_memmap most-recently-created memmaps stored in self._memory_numpy_memmap.
            -1  --> try to never forget any memmaps.
                    May increase (for this python session) the default maximum number of files
                    allowed to be open simultaneously. Tries to be conservative about doing so.
                    See file_memory.py for more details.
            0   --> never remember any memmaps.
                    Turns off remembering memmaps.
                    Not recommended; causes major slowdown.
            >=1 --> remember up to this many memmaps.

        mm_persnap: True (default) or False
            whether to delete all memmaps in self._memory_memmap when we set_snap to a new snap.

        fast: True (default) or False
            whether to be fast.
            True -> don't create memmaps for all simple variables when snapshot changes.
            False -> do create memmaps for all simple variables when snapshot changes.
                     Not recommended; causes major slowdown.
                     This option is included in case legacy code assumes values
                     via self.var, or self.variables[var], instead of self.get_var(var).
                     As long as you use get_var to get var values, you can safely use fast=True.

        match_type: 0 (default) or 1
            whether to try to match physical answer (0) or aux data (1).
            Applicable to terms which can be turned on or off. e.g.:
            if do_hall='false':
                match_type=0 --> return result as if do_hall is turned on. (matches actual physics)
                match_type=1 --> return result as if do_hall is off. (matches aux file data)
            Only applies when explicitly implemented in load quantities files, e.g. load_mf_quantities.

        do_caching: True (default) or False
            whether to allow any type of caching (maintaining a short list of recent results of get_var).
            if False, the with_caching() function will skip caching and self.cache will be ignored.
            can be enabled or disabled at any point; does not erase the current cache.
        cache_max_MB: 10 (default) or number
            maximum number of MB of data which cache is allowed to store at once.
        cache_max_Narr: 20 (default) or number
            maximum number of arrays which cache is allowed to store at once.

        _force_disable_memory: False (default) or True
            if True, disable ALL code from file_memory.py.
            Very inefficient; however, it is useful for debugging file_memory.py.

        *args and **kwargs go to helita.sim.bifrost.BifrostData.__init__
        '''
        # set values of some attrs (e.g. from args & kwargs passed to __init__)
<<<<<<< HEAD
        self.ELEMLIST = ELEMLIST
        self.CROSTAB_LIST =   ['e_'+elem for elem in self.ELEMLIST]   \
                + [elem+'_e' for elem in self.ELEMLIST]   \
                + [ e1 +'_'+ e2  for e1 in self.ELEMLIST for e2 in self.ELEMLIST]
=======
        self.match_type = match_type
>>>>>>> c4e77681

        setattr(self, file_memory.NMLIM_ATTR, N_memmap)
        setattr(self, file_memory.MM_PERSNAP, mm_persnap)

        self.do_caching = do_caching and not _force_disable_memory
        self._force_disable_memory = _force_disable_memory
        if not _force_disable_memory:
            self.cache  = file_memory.Cache(obj=self, max_MB=cache_max_MB, max_Narr=cache_max_Narr)
        self.caching    = lambda: self.do_caching and not self.cache.is_NoneCache()  # (used by load_mf_quantities)
        setattr(self, document_vars.LOADING_LEVEL, -1) # tells how deep we are into loading a quantity now.

        self.panic=False

        # call BifrostData.__init__
        super(EbysusData, self).__init__(*args, fast=fast, **kwargs)

        # set up self.att
        self.att = {}
        tab_species = self.mf_tabparam['SPECIES']
        self.mf_nspecies = len(tab_species)
        self.mf_total_nlevel=0
        for row in tab_species:
            # example row looks like: ['01', 'H', 'H_2.atom']
            mf_ispecies = int(row[0])
            self.att[mf_ispecies] = at.Atom_tools(atom_file=row[2], fdir=self.fdir)
            self.mf_total_nlevel += self.att[mf_ispecies].params.nlevel

        # read minimal amounts of data, to finish initializing.
        self._init_vars_get(firstime=True)
        self._init_coll_keys()



    def _init_coll_keys(self):
        '''initialize self.coll_keys as a dict for better efficiency when looking up collision types.
        self.coll_keys will be a dict with keys (ispecies, jspecies) values (collision type).
        collision types are:
            'CL' ("coulomb"; whether coulomb collisions are allowed between these species)
            'EL' ("elastic"; previous default in ebysus)
            'MX' ("maxwell"; this one is usable even if we don't have cross section file)
            Note that MX and EL are (presently) mutually exclusive.
        '''
        _enforce_symmetry_in_collisions = False
        # ^^ whether to manually put   (B,A):value   if  (A,B):value    is in coll_keys.
        # disabled now because presently, ebysus simulation does not enforce
        # that symmetry; e.g. it is possible to have (1,2):'EL' and (2,1):'MX',
        # though I don't know what that combination would mean...  - SE May 26 2021

        # begin processing:
        result = dict()
        if 'COLL_KEYS' in self.mf_tabparam: 
            x = self.mf_tabparam['COLL_KEYS']
            for tokenline in x:      # example tokenline: ['01', '02', 'EL']
                ispec, jspec, collkey = tokenline
                ispec, jspec = int(ispec), int(jspec)
                key = (ispec, jspec)
                try:
                    result[key] += [collkey]
                except KeyError:
                    result[key] = [collkey]
        if _enforce_symmetry_in_collisions:
            for key in list(result.keys()): #list() because changing size of result
                rkey = (key[1], key[0])  # reversed
                if rkey not in result.keys():
                    result[rkey] = result[key]

        self.coll_keys = result

    def _set_snapvars(self,firstime=False):

        if os.path.exists('%s.io' % self.file_root):
            self.snaprvars = ['r']
            self.snappvars = ['px', 'py', 'pz']
        else:
            self.snapvars = ['r', 'px', 'py', 'pz']

        self.snapevars = ['e']
        self.mhdvars = []
        if (self.do_mhd):
            self.mhdvars = ['bx', 'by', 'bz']
        self.auxvars = self.params['aux'][self.snapInd].split()

        self.compvars = ['ux', 'uy', 'uz', 's', 'ee']

        self.varsmfc = [v for v in self.auxvars if v.startswith('mfc_')]
        self.varsmf = [v for v in self.auxvars if v.startswith('mf_')]
        self.varsmm = [v for v in self.auxvars if v.startswith('mm_')]
        self.varsmfr = [v for v in self.auxvars if v.startswith('mfr_')]
        self.varsmfp = [v for v in self.auxvars if v.startswith('mfp_')]
        self.varsmfe = [v for v in self.auxvars if v.startswith('mfe_')]

        if (self.mf_epf):
            # add internal energy to basic snaps
            #self.snapvars.append('e')
            # make distiction between different aux variable
            self.mf_e_file = self.root_name + '_mf_e'
        else:  # one energy for all fluid
            self.mhdvars.insert(0, 'e')
            self.snapevars = []

        if hasattr(self, 'with_electrons'):
            if self.with_electrons:
                self.mf_e_file = self.root_name + '_mf_e'
                # JMS This must be implemented
                self.snapelvars=['r', 'px', 'py', 'pz', 'e']

        for var in (
                self.varsmfr +
                self.varsmfp +
                self.varsmfe +
                self.varsmfc +
                self.varsmf +
                self.varsmm):
            self.auxvars.remove(var)

        #if hasattr(self, 'mf_total_nlevel'):
        #    if self.mf_total_nlevel == 1:
        #        self.snapvars.append('e')

        if os.path.exists('%s.io' % self.file_root):
            self.simple_vars = self.snaprvars + self.snappvars + \
                self.snapevars + self.mhdvars + self.auxvars + \
                self.varsmf + self.varsmfr + self.varsmfp + self.varsmfe + \
                self.varsmfc + self.varsmm
        else:
            self.simple_vars = self.snapvars + self.snapevars + \
                self.mhdvars + self.auxvars + self.varsmf + \
                self.varsmfr + self.varsmfp + self.varsmfe + \
                self.varsmfc + self.varsmm

        self.auxxyvars = []
        # special case for the ixy1 variable, lives in a separate file
        if 'ixy1' in self.auxvars:
            self.auxvars.remove('ixy1')
            self.auxxyvars.append('ixy1')

        for var in self.auxvars:
            if any(i in var for i in ('xy', 'yz', 'xz')):
                self.auxvars.remove(var)
                self.vars2d.append(var)

        '''self.compvars = ['ux', 'uy', 'uz', 's', 'rup', 'dxdbup', 'dxdbdn',
                            'dydbup', 'dydbdn', 'dzdbup', 'dzdbdn', 'modp']
        if (self.do_mhd):
            self.compvars = self.compvars + ['bxc', 'byc', 'bzc', 'modb']'''

    def set_snap(self,snap,*args__set_snap,**kwargs__set_snap):
        '''call set_snap from BifrostData,
        but also if mm_persnap, then delete all the memmaps in memory..
        '''
        if getattr(self, file_memory.MM_PERSNAP, False) and np.shape(self.snap)==():
            if hasattr(self, file_memory.MEMORY_MEMMAP):
                delattr(self, file_memory.MEMORY_MEMMAP)
        super(EbysusData, self).set_snap(snap, *args__set_snap, **kwargs__set_snap)

    def _read_params(self,firstime=False):
        ''' Reads parameter file specific for Multi Fluid Bifrost '''
        super(EbysusData, self)._read_params(firstime=firstime)

        self.nspecies_max = 28
        self.nlevels_max = 28

        # get misc. params (these have no default values. Make error if we can't get them).
        errmsg = 'read_params: could not find {} in idl file!'
        self.mf_epf          = self.get_param('mf_epf',          error_prop=KeyError(errmsg.format('mf_epf'))          )
        self.mf_nspecies     = self.get_param('mf_nspecies',     error_prop=KeyError(errmsg.format('mf_nspecies'))     )
        self.with_electrons  = self.get_param('mf_electrons',    error_prop=KeyError(errmsg.format('mf_electrons'))    )
        self.mf_total_nlevel = self.get_param('mf_total_nlevel', error_prop=KeyError(errmsg.format('mf_total_nlevel')) )

        # get param_file params (these have default values).
        ## mf_param_file
        param_file = self.get_param('mf_param_file', default='mf_params.in',
                        warning='mf_param_file not found in this idl file; trying to use mf_params.in')
        file = os.path.join(self.fdir, param_file.strip())
        self.mf_tabparam = read_mftab_ascii(file, obj=self)
        ## mf_eparam_file
        do_ohm_ecol = self.get_param('do_ohm_ecol', 0)
        warning = 'mf_eparam_file parameter not found; trying to use mf_eparams.in' if do_ohm_ecol else None
        eparam_file = self.get_param('mf_eparam_file', default='mf_eparams.in', warning=warning)
        file = os.path.join(self.fdir, eparam_file.strip())
        try:
            self.mf_etabparam = read_mftab_ascii(file, obj=self)
        except FileNotFoundError:
            # if do_ohm_ecol, crash; otherwise quietly ignore error.
            if do_ohm_ecol:
                raise

    def _init_vars(self, firstime=False, fast=None, *args__get_simple_var, **kw__get_simple_var):
        """
        Initialises variables (common for all fluid)
        
        fast: None, True, or False.
            whether to only read density (and not all the other variables).
            if None, use self.fast instead.

        *args and **kwargs go to _get_simple_var
        """
        fast = fast if fast is not None else self.fast
        if self._fast_skip_flag is True:
            return
        elif self._fast_skip_flag is False:
            self._fast_skip_flag = True #swaps flag to True, then runs the rest of the code (this time around).
        #else, fast_skip_flag is None, so the code should never be skipped.
        #as long as fast is False, fast_skip_flag should be None.

        self.mf_common_file = (self.root_name + '_mf_common')
        if os.path.exists('%s.io' % self.file_root):
            self.mfr_file = (self.root_name + '_mfr_{iS:}_{iL:}')
            self.mfp_file = (self.root_name + '_mfp_{iS:}_{iL:}')
        else:
            self.mf_file = (self.root_name + '_mf_{iS:}_{iL:}')
        self.mfe_file = (self.root_name + '_mfe_{iS:}_{iL:}')
        self.mfc_file = (self.root_name + '_mfc_{iS:}_{iL:}')
        self.mm_file = (self.root_name + '_mm_{iS:}_{iL:}')
        self.mf_e_file = (self.root_name + '_mf_e')
        self.aux_file = (self.root_name)

        self.variables = {}

        self.set_mfi(None, None)
        self.set_mfj(None, None)

        if not firstime:
            self._init_vars_get(firstime=False, *args__get_simple_var, **kw__get_simple_var)
            
    def _init_vars_get(self, firstime=False, *args__get_simple_var, **kw__get_simple_var):
        '''get vars for _init_vars.'''
        varlist = ['r'] if self.fast else self.simple_vars
        for var in varlist:
            try:
                # try to get var via _get_simple_var.
                self.variables[var] = self._get_simple_var(var,
                    *args__get_simple_var, **kw__get_simple_var)
            except Exception as error:
                # if an error occurs, then...
                if var=='r' and firstime:
                    # RAISE THE ERROR
                    ## Many methods depend on self.r being set. So if we can't get it, the code needs to crash.
                    raise
                elif isinstance(error, ValueError) and (self.mf_ispecies < 0 or self.mf_ilevel < 0):
                    # SILENTLY HIDE THE ERROR.
                    ## We assume it came from doing something like get_var('r', mf_ispecies=-1),
                    ##  which is is _supposed_ to fail. We hope it came from that, at least....
                    ## To be cautious / help debugging, we will store any such errors in self._hidden_errors.
                    if not hasattr(self, '_hidden_errors'):
                        self._hidden_errors = []
                    if not hasattr(self, '_hidden_errors_max_len'):
                        self._hidden_errors_max_len = 100  # don't keep track of more than this many errors.
                    errmsg = "during _init_vars_get, with var='{}', {}".format(var, self.quick_look())
                    errmsg.format(var, self.snap, self.ifluid, self.jfluid)
                    self._hidden_errors += [(errmsg, error)]
                    if len(self._hidden_errors) > self._hidden_errors_max_len:
                        del self._hidden_errors[0]
                else:
                    # MAKE A WARNING but don't crash the code.
                    ## Note: warnings with the same exact contents will only appear once per session, by default.
                    ## You can change this behavior via, e.g.: import warnings; warnings.simplefilter('always')
                    errmsg = error if (self.verbose or firstime) else type(error).__name__
                    warnings.warn("init_vars failed to read variable '{}' due to: {}".format(var, errmsg))
            else:
                # if there was no error, then set self.var to the result.
                ## also set self.variables['metadata'] to self._metadata.
                ## this ensures we only pull data from self.variables when
                ## it is the correct snapshot, ifluid, and jfluid.
                setattr(self, var, self.variables[var])
                self.variables['metadata'] = self._metadata()

        rdt = self.r.dtype
        if self.stagger_kind == 'cstagger':
            if (self.nz>1):
                cstagger.init_stagger(self.nz, self.dx, self.dy, self.z.astype(rdt),
                                  self.zdn.astype(rdt), self.dzidzup.astype(rdt),
                                  self.dzidzdn.astype(rdt))
                self.cstagger_exists = True   # we can use cstagger methods!
            else:
                self.cstagger_exists = False
                #cstagger.init_stagger_mz1(self.nz, self.dx, self.dy, self.z.astype(rdt))
                #self.cstagger_exists = True  # we must avoid using cstagger methods.
        else: 
            self.cstagger_exists = True

    # fluid-setting functions
    set_mf_fluid = fluid_tools.set_mf_fluid
    set_mfi      = fluid_tools.set_mfi
    set_mfj      = fluid_tools.set_mfj
    set_fluids   = fluid_tools.set_fluids
    # docstrings for fluid-setting functions
    for func in [set_mf_fluid, set_mfi, set_mfj]:
        func.__doc__ = func.__doc__.replace('obj', 'self')

    del func # (we don't want func to remain in the EbysusData namespace beyond this point.)

    def _metadata(self, none=None, with_nfluid=2):
        '''returns dict of metadata for self. Including snap, ifluid, jfluid, and more.
        if self.snap is an array, set result['snaps']=snap and result['snap']=snaps[self.snapInd].

        none: any value (default None)
            metadata attrs which are not yet set will be set to this value.
        with_nfluid: 2 (default), 1, or 0.
            tells which fluids to include in the result.
            2 -> ifluid and jfluid. 1 -> just ifluid. 0 -> no fluids.
        '''
        METADATA_ATTRS = ['ifluid', 'jfluid', 'snap', 'iix', 'iiy', 'iiz', 'match_type', 'panic']
        if with_nfluid < 2:
            del METADATA_ATTRS[1]  # jfluid
        if with_nfluid < 1:
            del METADATA_ATTRS[0]  # ifluid
        # get attrs
        result = {attr: getattr(self, attr, none) for attr in METADATA_ATTRS}
        # if snap is array, set snaps=snap, and snap=snaps[self.snapInd]
        if result['snap'] is not none:
            if len(np.shape(result['snap'])) > 0:
                result['snaps'] = result['snap']              # snaps is the array of snaps
                result['snap'] = result['snap'][self.snapInd] # snap is the single snap
        return result

    def quick_look(self):
        '''returns string with snap, ifluid, and jfluid.'''
        x = self._metadata(none='(not set)')
        result = 'ifluid={}, jfluid={}, snap={}'.format(x['ifluid'], x['jfluid'], x['snap'])
        snaps = x.get('snaps', None)
        if snaps is not None:
            result += ', snaps={}'.format('<list of {} items from min={} to max={}>'.format(
                                        np.size(snaps), np.min(snaps), np.max(snaps)))
        return result

    def __repr__(self):
        '''makes prettier repr of self'''
        return '<{} with {}>'.format(object.__repr__(self), self.quick_look())

    def _metadata_is_consistent(self, alt_metadata, none=None):
        '''return whether alt_metadata is consistent with self._metadata().
        They "are consistent" if alt_metadata is a subset of self._metadata().
        i.e. if for all keys in alt_metadata, alt_metadata[key]==self._metadata[key].
        (Even works if contents are numpy arrays. See _dict_is_subset function for details.)
        '''
        return file_memory._dict_is_subset(alt_metadata, self._metadata(none=none))

    def _metadata_matches(self, alt_metadata, none=None):
        '''return whether alt_metadata matches self._metadata().
        They "match" if:
            for fluid (either ifluid or jfluid) which exists in alt_metadata,
                self._metadata()[fluid] must have the same value.
            all other keys in each dict are the same and have the same value.
        '''
        self_metadata = self._metadata(none=none)
        for ifluid in ['ifluid', 'jfluid']:
            SL = alt_metadata.get(ifluid, None)
            if SL is not None:
                if not fluid_tools.fluid_equals(SL, self_metadata[ifluid]):
                    return False
            #else: ifluid is not in alt_metadata, so it doesn't need to be in self_metadata.
        # << if we reached this line, then we know ifluid and jfluid "match" between alt and self.
        return file_memory._dict_equals(alt_metadata, self_metadata, ignore_keys=['ifluid', 'jfluid'])

    @fluid_tools.maintain_fluids
    @file_memory.maintain_attrs('match_type')
    @file_memory.with_caching(cache=False, check_cache=True, cache_with_nfluid=None)
    @document_vars.quant_tracking_top_level
    def _load_quantity(self, var, panic=False):
        '''helper function for get_var; actually calls load_quantities for var.
        Also, restores self.ifluid and self.jfluid afterwards.
        Also, restores self.match_type afterwards.
        '''
        __tracebackhide__ = True  # hide this func from error traceback stack
        # look for var in self.variables, if metadata is appropriate.
        if var in self.variables and self._metadata_matches(self.variables.get('metadata', dict())):
            return self.variables[var]
        
        # load quantities.
        val = load_fromfile_quantities(self, var, panic=panic, save_if_composite=False)
        if val is None:
            val = load_quantities(self, var, PLASMA_QUANT='',
                    CYCL_RES='', COLFRE_QUANT='', COLFRI_QUANT='',
                    IONP_QUANT='', EOSTAB_QUANT='', TAU_QUANT='',
                    DEBYE_LN_QUANT='', CROSTAB_QUANT='',
                    COULOMB_COL_QUANT='', AMB_QUANT='')
        if val is None:
            val = load_mf_quantities(self,var)
        if val is None:
            val = load_arithmetic_quantities(self,var)
        return val

    def get_var(self, var, snap=None, iix=None, iiy=None, iiz=None,
                mf_ispecies=None, mf_ilevel=None, mf_jspecies=None, mf_jlevel=None,
                ifluid=None, jfluid=None, panic=False, 
                match_type=None, check_cache=True, cache=False, cache_with_nfluid=None,
                *args, **kwargs):
        """
        Reads a given variable from the relevant files.

        >>> Use self.get_var('') for help.
        >>> Use self.vardocs() to prettyprint the available variables and what they mean.

        sets fluid-related attributes (e.g. self.ifluid) based on fluid-related kwargs.

        returns the data for the variable (as a 3D array with axes 0,1,2 <-> x,y,z).

        Parameters
        ----------
        var - string
            Name of the variable to read.
        snap - integer, optional
            Snapshot number to read. By default reads the loaded snapshot;
            if a different number is requested, will load that snapshot
            by running self.set_snap(snap).
        mf_ispecies - integer, or None (default)
            Species ID
            if None, set using other fluid kwargs (see ifluid, iSL, iS).
            if still None, use self.mf_ispecies
        mf_ilevel - integer, or None (default)
            Ionization level
            if None, set using other fluid kwargs (see ifluid, iSL, iL).
            if still None, use self.mf_ilevel
        ifluid - tuple of integers, or None (default)
            if not None: (mf_ispecies, mf_ilevel) = ifluid
        match_type - None (default), 0, or 1.
            whether to try to match physics (0) or aux (1) where applicable.
            see self.__init__.doc for more help.
        cache - False (default) or True
            whether to cache (store in memory) the result.
            (if result already in memory, bring to "front" of list.)
        check_cache - True (default) or False
            whether to check cache to see if the result already exists in memory.
            When possible, return existing result instead of repeating calculation.
        cache_with_nfluid - None (default), 0, 1, or 2
            if not None, cache result and associate it with this many fluids.
            0 -> neither; 1 -> just ifluid; 2 -> both ifluid and jfluid.
        **kwargs may contain the following:
            iSL    - alias for ifluid
            jSL    - alias for jfluid
            iS, iL - alias for ifluid[0], ifluid[1]
            jS, jL - alias for jfluid[0], jfluid[1]
        extra **kwargs are passed to NOWHERE.
        extra *args are passed to NOWHERE.
        """     

        if var == '' and not document_vars.creating_vardict(self):
            help(self.get_var)

        if var in AXES:
            return getattr(self, var)

        if match_type is not None:
            self.match_type = match_type

        # set fluids as appropriate to kwargs
        kw__fluids = dict(mf_ispecies=mf_ispecies, mf_ilevel=mf_ilevel, ifluid=ifluid,
                          mf_jspecies=mf_jspecies, mf_jlevel=mf_jlevel, jfluid=jfluid,
                          **kwargs)
        self.set_fluids(**kw__fluids)

        # set iix, iiy, iiz appropriately
        self.set_domain_iiaxes(iix=iix, iiy=iiy, iiz=iiz)

        # set snapshot as needed
        if snap is not None:
            if not np.array_equal(snap, self.snap):
                self.set_snap(snap)
        self.panic=panic

        # set caching kwargs appropriately (see file_memory.with_caching() for details.)
        kw__caching = dict(check_cache=check_cache, cache=cache, cache_with_nfluid=cache_with_nfluid)

        # >>>>> actually get the value of var <<<<<
        val = self._load_quantity(var, panic=panic, **kw__caching)

        # handle documentation case
        if document_vars.creating_vardict(self):
            return None
        elif var == '':
            print('Variables from snap or aux files:')
            print(self.simple_vars)
            print('Variables from xy aux files:')
            print(self.auxxyvars)
            if hasattr(self,'vardict'):
                self.vardocs()
            return None

        # handle "don't know how to get this var" case
        if val is None:
            errmsg = ('get_var: do not know (yet) how to calculate quantity {}. '
                '(Got None while trying to calculate it.) '
                'Note that simple_var available variables are: {}. '
                '\nIn addition, get_quantity can read others computed variables; '
                "see e.g. help(self.get_var) or get_var('')) for guidance.")
            raise ValueError(errmsg.format(var, repr(self.simple_vars)))

        # reshape if necessary... E.g. if var is a simple var, and iix tells to slice array.
        if np.shape(val) != (self.xLength, self.yLength, self.zLength):
            def isslice(x): return isinstance(x, slice)
            if isslice(self.iix) and isslice(self.iiy) and isslice(self.iiz):
                val = val[self.iix, self.iiy, self.iiz]  # we can index all together
            else:  # we need to index separately due to numpy multidimensional index array rules.
                val = val[self.iix,:,:]
                val = val[:,self.iiy,:]
                val = val[:,:,self.iiz]

        return val

    @document_vars.quant_tracking_simple('SIMPLE_VARS')
    def _get_simple_var(self, var, order='F', mode='r', panic=False, *args, **kwargs):
        """
        Gets "simple" variable (ie, only memmap, not load into memory).

        Parameters:
        -----------
        var - string
            Name of the variable to read. Must be Bifrost internal names.
        order - string, optional
            Must be either 'C' (C order) or 'F' (Fortran order, default).
        mode - string, optional
            numpy.memmap read mode. By default is read only ('r'), but
            you can use 'r+' to read and write. DO NOT USE 'w+'.
        panic - False (default) or True.
            whether we are trying to read a '.panic' file.

        *args and **kwargs go to NOWHERE.

        Minor Deprecation Notice:
        -------------------------
        Support for entering fluids args/kwargs (mf_ispecies, mf_ilevel, mf_jspecies, mf_jlevel)
            directly into _get_simple_var has been deprecated as of July 6, 2021.
        As an alternative, use self.set_fluids() (or self.set_mfi() and self.set_mfj()),
            before calling self._get_simple_var().

        Returns
        -------
        result - numpy.memmap array
            Requested variable.
        """
        # handle documentation for simple_vars
        ## set documentation for vardict, if var == ''.
        if var == '':
            _simple_vars_msg = ('Quantities which are stored by the simulation. These are '
                                'loaded as numpy memmaps by reading data files directly.')
            docvar = document_vars.vars_documenter(self, 'SIMPLE_VARS', None, _simple_vars_msg)
            # TODO (maybe): ^^^ use self.simple_vars, instead of None, for QUANT_VARS (args[2])
            #    However, that might not be viable, depending on when self.simple_vars is assigned
            for x in AXES:
                docvar('b'+x, x+'-component of magnetic field [simu. units]',
                              nfluid=0, uni=U_TUPLE(UNI.b, UsymD(usi='T', ucgs='G')))
            docvar('r', 'mass density of ifluid [simu. units]', nfluid=1, uni=UNI_rho)
            for x in AXES:
                docvar('p'+x, x+'-component of momentum density of ifluid [simu. units]',
                              nfluid=1, uni=UNI_speed * UNI_rho)
            units_e = dict(uni_f=UNI.e, usi_name=Usym('J') / Usym('m')**3)  #ucgs_name= ???
            docvar('e', 'energy density of ifluid [simu. units]. Use -1 for electrons.',
                        nfluid=1, **units_e)
            return None

        if var not in self.simple_vars:
            return None

        # >>>>> here is where we decide which file and what part of the file to load as a memmap <<<<<
        filename, kw__get_mmap = self._get_simple_var_file_info(var, order=order, mode=mode, panic=panic, *args, **kwargs)
        
        # actually get the memmap and return result.
        result = get_numpy_memmap(filename, **kw__get_mmap)
        return result

    def _get_simple_var_file_info(self, var, order='F', mode='r', panic=False, *args, **kwargs):
        '''gets file info but does not read memmap; helper function for _get_simple_var.'''

        # set currSnap, currStr = (current single snap, string for this snap)
        if np.shape(self.snap) != ():  # self.snap is list; pick snapInd value from list.
            currSnap = self.snap[self.snapInd]
            currStr = self.snap_str[self.snapInd]
        else:                         # self.snap is single snap.
            currSnap = self.snap
            currStr = self.snap_str

        # check if we are reading .scr (snap < 0), snap0 (snap == 0), or "normal" snap (snap > 1)
        if currSnap > 0:      # reading "normal" snap
            _reading_scr = False
            #currStr = currStr
        elif currSnap == 0:   # reading snap0
            _reading_scr = False
            currStr = ''
        else: #currSnap < 0   # reading .scr
            _reading_scr = True
            currStr = ''

        self.mf_arr_size = 1
        iS = str(self.mf_ispecies).zfill(2)   # ispecies as str. min 2 digits. (E.g.  3 --> '03')
        iL = str(self.mf_ilevel).zfill(2)     # ilevel as str.   min 2 digits. (E.g. 14 --> '14')
        iSL = dict(iS=iS, iL=iL)

        # -------- figure out file name and idx (used to find offset in file). --------- #

        if os.path.exists('%s.io' % self.file_root):
            # in this case, we are reading an ebysus-like snapshot.
            _reading_ebysuslike_snap = True
            
            # check if var is a simple var from snaps.
            _reading_snap_not_aux = True       # whether we are reading '.snap' (not '.aux')
            if (var in self.mhdvars and self.mf_ispecies > 0) or (
                    var in ['bx', 'by', 'bz']):  # magnetic field, or a fluid-specific mhd simple variable)
                idx      = self.mhdvars.index(var)
                filename = os.path.join('mf_common', self.mf_common_file)
            elif var in self.snaprvars and self.mf_ispecies > 0:  # mass density (for non-electron fluid)
                idx      = self.snaprvars.index(var)
                filename = os.path.join('mf_{iS:}_{iL:}', 'mfr', self.mfr_file).format(**iSL)
            elif var in self.snappvars and self.mf_ispecies > 0:  # momentum density (for non-electron fluid)
                idx      = self.snappvars.index(var)
                filename = os.path.join('mf_{iS:}_{iL:}', 'mfp', self.mfp_file).format(**iSL)
            elif var in self.snapevars and self.mf_ispecies > 0:  # energy density (for non-electron fluid)
                idx      = self.snapevars.index(var)
                filename = os.path.join('mf_{iS:}_{iL:}', 'mfe', self.mfe_file).format(**iSL)
            elif var in self.snapevars and self.mf_ispecies < 0:  # energy density (for electrons)
                idx      = self.snapevars.index(var)
                filename = os.path.join('mf_e', self.mf_e_file)
            else: # var is not a simple var from snaps.
                # check if var is from aux.
                _reading_snap_not_aux = False  # we are reading '.aux' (not '.snap')
                if var in self.auxvars:    # global auxvars
                    idx      = self.auxvars.index(var)
                    filename = os.path.join('mf_common', self.aux_file)
                elif var in self.varsmf:   # ??
                    idx      = self.varsmf.index(var)
                    filename = os.path.join('mf_{iS:}_{iL:}', 'mfa', self.mf_file).format(**iSL)
                elif var in self.varsmfr:  # ??
                    idx      = self.varsmfr.index(var)
                    filename = os.path.join('mf_{iS:}_{iL:}', 'mfr',  self.mfr_file).format(**iSL)
                elif var in self.varsmfp:  # ??
                    idx      = self.varsmfp.index(var)
                    filename = os.path.join('mf_{iS:}_{iL:}', 'mfp',  self.mfp_file).format(**iSL)
                elif var in self.varsmfe:  # ??
                    idx      = self.varsmfe.index(var)
                    filename = os.path.join('mf_{iS:}_{iL:}', 'mfe',  self.mfe_file).format(**iSL)
                elif var in self.varsmfc:  # ??
                    idx      = self.varsmfc.index(var)
                    filename = os.path.join('mf_{iS:}_{iL:}', 'mfc',  self.mfc_file).format(**iSL)
                elif var in self.varsmm:   # two-fluid auxvars, e.g. mm_cross.
                    idx      = self.varsmm.index(var)
                    filename = os.path.join('mf_{iS:}_{iL:}', 'mm',  self.mm_file).format(**iSL)
                    # calculate important details for data's offset in file.
                    self.mf_arr_size = self.mf_total_nlevel
                    jdx=0 # count number of fluids with iSL < jSL.  ( (iS < jS) OR ((iS == jS) AND (iL < jL)) )
                    for ispecies in range(1,self.mf_nspecies+1):
                        nlevels=self.att[ispecies].params.nlevel
                        for ilevel in range(1,nlevels+1):
                            if (ispecies < self.mf_jspecies): 
                                jdx += 1
                            elif ((ispecies == self.mf_jspecies) and (ilevel < self.mf_jlevel)):
                                jdx += 1
                else:
                    errmsg = "Failed to find '{}' in simple vars for {}. (at point 1 in ebysus.py)"
                    errmsg = errmsg.format(var, self)
                    raise ValueError(errmsg)
        else:
            # in this case, we are reading a bifrost-like snapshot. (There is NO snapname.io folder.)
            _reading_ebysuslike_snap = True
            # check if var is a simple var from snaps.
            _reading_snap_not_aux = True       # whether we are reading '.snap' (not '.aux')
            if (var in self.mhdvars and self.mf_ispecies > 0) or (
                    var in ['bx', 'by', 'bz']):   # magnetic field, or a fluid-specific mhd simple variable)
                idx      = self.mhdvars.index(var)
                filename = self.mf_common_file
            elif var in self.snapvars and self.mf_ispecies > 0:  # snapvars
                idx      = self.snapvars.index(var)
                filename = self.mf_file.format(**iSL)
            elif var in self.snapevars and self.mf_ispecies > 0: # snapevars (non-electrons) (??)
                idx      = self.snapevars.index(var)
                filename = self.mfe_file.format(**iSL)
            elif var in self.snapevars and self.mf_ispecies < 0: # snapevars (electrons) (??)
                idx      = self.snapevars.index(var)
                filename = self.mf_e_file
            else: # var is not a simple var from snaps.
                # check if var is from aux.
                _reading_snap_not_aux = False  # we are reading '.aux' (not '.snap')
                if var in self.auxvars:    # global auxvars
                    idx      = self.auxvars.index(var)
                    filename = self.aux_file
                elif var in self.varsmf:   # ??
                    idx      = self.varsmf.index(var)
                    filename = self.mf_file.format(**iSL)
                elif var in self.varsmfr:  # ??
                    idx      = self.varsmfr.index(var)
                    filename = self.mfr_file.format(**iSL)
                elif var in self.varsmfp:  # ??
                    idx      = self.varsmfp.index(var)
                    filename = self.mfp_file.format(**iSL)
                elif var in self.varsmfe:  # ??
                    idx      = self.varsmfe.index(var)
                    filename = self.mfe_file.format(**iSL)
                elif var in self.varsmfc:  # ??
                    idx      = self.varsmfc.index(var)
                    filename = self.mfc_file.format(**iSL)
                elif var in self.varsmm:   # two-fluid auxvars, e.g. mm_cross. (??)
                    idx      = self.varsmm.index(var)
                    filename = self.mm_file.format(**iSL)
                    # calculate important details for data's offset in file.
                    self.mf_arr_size = self.mf_total_nlevel
                    jdx=0 # count number of fluids with iSL < jSL.  ( (iS < jS) OR ((iS == jS) AND (iL < jL)) )
                    for ispecies in range(1,self.mf_nspecies+1):
                        nlevels=self.att[ispecies].params.nlevel
                        for ilevel in range(1,nlevels+1):
                            if (ispecies < self.mf_jspecies):
                                jdx += 1
                            elif ((ispecies == self.mf_jspecies) and (ilevel < self.mf_jlevel)):
                                jdx += 1
                else:
                    errmsg = "Failed to find '{}' in simple vars for {}. (at point 2 in ebysus.py)"
                    errmsg = errmsg.format(var, self)
                    raise ValueError(errmsg)

        _snapdir = (self.file_root + '.io') if _reading_ebysuslike_snap else ''
        filename = os.path.join(_snapdir, filename)  # TODO: remove formats above; put .format(**iSL) here.

        if panic:
            _suffix_panic = '.panic' if _reading_snap_not_aux else '.aux.panic'
            filename = filename + _fsuffix_panic
        else: 
            _suffix_dotsnap = '.snap' if _reading_snap_not_aux else '.aux'
            _suffix_dotscr  = '.scr'  if _reading_scr else ''
            filename = filename + currStr + _suffix_dotsnap + _suffix_dotscr

        # -------- use filename and offset details to pick appropriate kwargs for numpy memmap --------- #

        # calculate info which numpy needs to read file as memmap.
        dsize = np.dtype(self.dtype).itemsize
        offset = self.nx * self.ny * self.nzb * idx * dsize * self.mf_arr_size

        # kwargs which will be passed to get_numpy_memmap.
        kw__get_mmap = dict(dtype=self.dtype, order=order, mode=mode,          # kwargs for np.memmap
                            offset=offset, shape=(self.nx, self.ny, self.nzb), # kwargs for np.memmap
                            obj=self if (self.N_memmap != 0) else None,        # kwarg for memmap management
                            )
        if (self.mf_arr_size == 1): # in case of mf_arr_size == 1, kw__get_mmap is already correct.
            pass
        elif var in self.varsmm:    # in case of var in varsmm, apply jdx info to offset.
            kw__get_mmap['offset'] += self.nx * self.ny * self.nzb * jdx * dsize
        else:                       # in case of (else), adjust the shape kwarg appropriately.
            kw__get_mmap['shape'] = (self.nx, self.ny, self.nzb, self.mf_arr_size)

        return (filename, kw__get_mmap)



    def get_var_if_in_aux(self, var, *args__get_var, **kw__get_var):
        """ get_var but only if it appears in aux (i.e. self.params['aux'][self.snapInd])
        
        if var not in aux, return None.
        *args and **kwargs go to get_var.
        """
        if var in self.params['aux'][self.snapInd].split():
            return self.get_var(var, *args__get_var, **kw__get_var)
        else:
            return None  

    def get_nspecies(self):
        return len(self.mf_tabparam['SPECIES'])

    def _get_match_type(self):
        if not hasattr(self, 'match_type'):
            setattr(self, 'match_type', MATCH_TYPE_DEFAULT)
        m = self.match_type
        if m not in [0,1]:
            raise ValueError('Expected self.match_type == 0 or 1 but got {}'.format(m))
        else:
            return m

    def match_physics(self):
        '''return whether self.match_type == MATCH_PHYSICS'''
        return self._get_match_type() == MATCH_PHYSICS

    def match_aux(self):
        '''return whether self.match_type == MATCH_AUX'''
        return self._get_match_type() == MATCH_AUX

    # ---  include methods from fluid_tools --- #

    def MaintainingFluids(self):
        return fluid_tools._MaintainingFluids(self)

    MaintainingFluids.__doc__ = fluid_tools._MaintainingFluids.__doc__.replace(
                                '_MaintainingFluids(dd', 'dd.MaintainingFluids(')  # set docstring
    MaintainFluids = MaintainingFluids  # alias

    def UsingFluids(self, **kw__fluids):
        return fluid_tools._UsingFluids(self, **kw__fluids)

    UsingFluids.__doc__ = fluid_tools._UsingFluids.__doc__.replace(
                                '_UsingFluids(dd, ', 'dd.UsingFluids(') # set docstring
    UseFluids = UsingFluids  # alias

# include methods from fluid_tools in EbysusData object.
for func in FLUIDTOOLS_EBYSUSDATA_FUNCS:
    setattr(EbysusData, func, getattr(fluid_tools, func, None))

del func   # (we don't want func to remain in the ebysus.py namespace beyond this point.)


###########
#  TOOLS  #
###########

def write_mfr(rootname,inputdata,mf_ispecies=None,mf_ilevel=None,**kw_ifluid):
    '''write density. (Useful when using python to make initial snapshot; e.g. in make_mf_snap.py)
    rootname = snapname (should be set equal to the value of parameter 'snapname' in mhd.in)
    inputdata = array of shape (nx, ny, nz)
        mass density [in ebysus units] of ifluid
    ifluid must be entered. If not entered, raise TypeError. ifluid can be entered via one of:
        - (mf_ispecies and mf_ilevel)
        - **kw_ifluid, via the kwargs (ifluid), (iSL), or (iS and iL)
    '''
    mf_ispecies, mf_ilevel = fluid_tools._interpret_kw_ifluid(mf_ispecies, mf_ilevel, **kw_ifluid, None_ok=False)
    if mf_ispecies < 1:
        print('(WWW) species should start with 1')
    if mf_ilevel < 1:
        print('(WWW) levels should start with 1')
    if not np.isfinite(inputdata).all():
        warnings.warn('at least one non-finite value detected in write_mfr! for iSL={}'.format((mf_ispecies, mf_ilevel)))
    directory = '%s.io/mf_%02i_%02i/mfr' % (rootname,mf_ispecies,mf_ilevel)
    nx, ny, nz = inputdata.shape
    if not os.path.exists(directory):
        os.makedirs(directory)
    data = np.memmap(directory+'/%s_mfr_%02i_%02i.snap' % (rootname,mf_ispecies,mf_ilevel), dtype='float32', mode='w+', order='f',shape=(nx,ny,nz,1))
    data[...,0] = inputdata
    data.flush()

def write_mfp(rootname,inputdatax,inputdatay,inputdataz,mf_ispecies=None,mf_ilevel=None, **kw_ifluid):
    '''write momentum. (Useful when using python to make initial snapshot; e.g. in make_mf_snap.py)
    rootname = snapname (should be set equal to the value of parameter 'snapname' in mhd.in)
    inputdata = arrays of shape (nx, ny, nz)
        momentum [in ebysus units] of ifluid
        inputdatax is x-momentum, px; (px, py, pz) = (inputdatax, inputdatay, inputdataz)
    ifluid must be entered. If not entered, raise TypeError. ifluid can be entered via one of:
        - (mf_ispecies and mf_ilevel)
        - **kw_ifluid, via the kwargs (ifluid), (iSL), or (iS and iL)
    '''
    mf_ispecies, mf_ilevel = fluid_tools._interpret_kw_ifluid(mf_ispecies, mf_ilevel, **kw_ifluid, None_ok=False)
    if mf_ispecies < 1:
        print('(WWW) species should start with 1')
    if mf_ilevel < 1:
        print('(WWW) levels should start with 1')
    if not (np.isfinite(inputdatax).all() and np.isfinite(inputdatay).all() and np.isfinite(inputdataz).all()):
        warnings.warn('at least one non-finite value detected in write_mfp! for iSL={}'.format((mf_ispecies, mf_ilevel)))
    directory = '%s.io/mf_%02i_%02i/mfp' % (rootname,mf_ispecies,mf_ilevel)
    nx, ny, nz = inputdatax.shape
    if not os.path.exists(directory):
        os.makedirs(directory)
    data = np.memmap(directory+'/%s_mfp_%02i_%02i.snap' % (rootname,mf_ispecies,mf_ilevel), dtype='float32', mode='w+', order='f',shape=(nx,ny,nz,3))
    data[...,0] = inputdatax
    data[...,1] = inputdatay
    data[...,2] = inputdataz
    data.flush()

def write_mfpxyz(rootname,inputdataxyz,mf_ispecies,mf_ilevel,xyz):
    '''write momentum. (Useful when using python to make initial snapshot; e.g. in make_mf_snap.py)
    rootname = snapname (should be set equal to the value of parameter 'snapname' in mhd.in)
    inputdataxyz = array of shape (nx, ny, nz)
        momentum [in ebysus units] of ifluid, in x, y, OR z direction
        (direction determined by parameter xyz)
    mf_ispecies, mf_ilevel = int, int
        species number and level number for ifluid.
    xyz = 0 (for x), 1 (for y), 2 (for z)
        determines which axis to write momentum along; e.g. xyz = 0  ->  inputdataxyz is written to px.
    '''
    if mf_ispecies < 1:
        print('(WWW) species should start with 1')
    if mf_ilevel < 1:
        print('(WWW) levels should start with 1')
    directory = '%s.io/mf_%02i_%02i/mfp' % (rootname,mf_ispecies,mf_ilevel)
    nx, ny, nz = inputdataxyz.shape
    if not os.path.exists(directory):
        os.makedirs(directory)
    data = np.memmap(directory+'/%s_mfp_%02i_%02i.snap' % (rootname,mf_ispecies,mf_ilevel), dtype='float32', mode='w+', order='f',shape=(nx,ny,nz,3))
    data[...,xyz] = inputdataxyz
    #data[...,1] = inputdatay
    #data[...,2] = inputdataz
    data.flush()


def write_mfe(rootname,inputdata,mf_ispecies=None,mf_ilevel=None, **kw_ifluid):
    '''write energy. (Useful when using python to make initial snapshot; e.g. in make_mf_snap.py)
    rootname = snapname (should be set equal to the value of parameter 'snapname' in mhd.in)
    inputdata = array of shape (nx, ny, nz)
        energy [in ebysus units] of ifluid
    ifluid must be entered. If not entered, raise TypeError. ifluid can be entered via one of:
        - mf_ispecies and mf_ilevel
        - **kw_ifluid, via the kwargs (ifluid), (iSL), or (iS and iL)
    '''
    mf_ispecies, mf_ilevel = fluid_tools._interpret_kw_ifluid(mf_ispecies, mf_ilevel, **kw_ifluid, None_ok=False)
    if mf_ispecies < 1:
        print('(WWW) species should start with 1')
    if mf_ilevel < 1:
        print('(WWW) levels should start with 1')
    if not np.isfinite(inputdata).all():
        warnings.warn('at least one non-finite value detected in write_mfr! for iSL={}'.format((mf_ispecies, mf_ilevel)))
    directory = '%s.io/mf_%02i_%02i/mfe' % (rootname,mf_ispecies,mf_ilevel)
    nx, ny, nz = inputdata.shape
    if not os.path.exists(directory):
        os.makedirs(directory)
    data = np.memmap(directory+'/%s_mfe_%02i_%02i.snap' % (rootname,mf_ispecies,mf_ilevel), dtype='float32', mode='w+', order='f',shape=(nx,ny,nz,1))
    data[...,0] = inputdata
    data.flush()

def write_mf_common(rootname,inputdatax,inputdatay,inputdataz,inputdatae=None):
    '''write common (?? what is this ??). (Useful when using python to make initial snapshot; e.g. in make_mf_snap.py)
    rootname = snapname (should be set equal to the value of parameter 'snapname' in mhd.in)
    inputdata = arrays of shape (nx, ny, nz)
        data for common.
        inputdatax is x-common; (commonx, commony, commonz) = (inputdatax, inputdatay, inputdataz)
    inputdatae = array of shape (nx, ny, nz), or None (default)
        if non-None, written to common[...,3].
    '''
    directory = '%s.io/mf_common' % (rootname)
    nx, ny, nz = inputdatax.shape
    if not os.path.exists(directory):
        os.makedirs(directory)
    if np.any(inputdatae) == None:
        data = np.memmap(directory+'/%s_mf_common.snap' % (rootname), dtype='float32', mode='w+', order='f',shape=(nx,ny,nz,3))
        data[...,0] = inputdatax
        data[...,1] = inputdatay
        data[...,2] = inputdataz
    else:
        data = np.memmap(directory+'/%s_mf_common.snap' % (rootname), dtype='float32', mode='w+', order='f',shape=(nx,ny,nz,4))
        data[...,0] = inputdatae
        data[...,1] = inputdatax
        data[...,2] = inputdatay
        data[...,3] = inputdataz
    data.flush()

def write_mf_commonxyz(rootname,inputdataxyz,xyz):
    '''write common (?? what is this ??). (Useful when using python to make initial snapshot; e.g. in make_mf_snap.py)
    rootname = snapname (should be set equal to the value of parameter 'snapname' in mhd.in)
    inputdataxyz = array of shape (nx, ny, nz)
        data for common.
        (direction determined by parameter xyz)
    xyz = 0 (for x), 1 (for y), 2 (for z)
        determines which axis to write common along; e.g. xyz = 0  ->  inputdataxyz is written to commonx.
    '''
    directory = '%s.io/mf_common' % (rootname)
    nx, ny, nz = inputdataxyz.shape
    if not os.path.exists(directory):
        os.makedirs(directory)
    data = np.memmap(directory+'/%s_mf_common.snap' % (rootname), dtype='float32', mode='w+', order='f',shape=(nx,ny,nz,4))
    data[...,xyz] = inputdataxyz
    data.flush()

def write_mf_e(rootname,inputdata):
    ''' write electron energy. (Useful when using python to make initial snapshot; e.g. in make_mf_snap.py)
    rootname = snapname (should be set equal to the value of parameter 'snapname' in mhd.in)
    inputdata = array of shape (nx, ny, nz)
        energy [in ebysus units] of electrons.
    '''
    directory = '%s.io/mf_e/' % (rootname)
    nx, ny, nz = inputdata.shape
    if not os.path.exists(directory):
        os.makedirs(directory)
    data = np.memmap(directory+'/%s_mf_e.snap' % (rootname), dtype='float32', mode='w+', order='f',shape=(nx,ny,nz,1))
    data[...,0] = inputdata
    data.flush()

def calculate_fundamental_writeables(fluids, B, nr, v, tg, tge, uni):
    '''calculates the fundamental variables, in ebysus units, ready to be written to snapshot.

    Fluid-dependent results are saved to fluids; others are returned as dict.
    Electrons are not included in fluids; they are treated separately.

        Inputs
        ------
        fluids: an at_tools.fluids.Fluids object
            fluid-dependent results will be saved to attributes of this object.
            Also, the information in it is necessary to do the calculations.
        B : magnetic field [Gauss].
            a list of [Bx, By, Bz]; Bx, By, Bz can be constants, or arrays.
            result['B'] = B
        nr: number densities [per meter^3] of fluids
            a list of values ---> fluids[i].nr = nr[i] for i in range(len(fluids))
            a single value   ---> fluid.nr     = nr    for fluid in fluids
        v: velocities [meter per second] of fluids
            a list of vectors --> fluids[i].v  = v[i]  for i in range(len(fluids))
            a single vector   --> fluid.v      = v     for fluid in fluids
        tg: temperature [Kelvin] of fluids
            a list of values ---> fluids[i].tg = tg[i] for i in range(len(fluids))
            a single value   ---> fluid.tg     = tg    for fluid in fluids
        tge: temperature [Kelvin] of electrons
        uni: bifrost.Bifrost_units object
            this object is used to convert all results to ebysus units, before saving.
            (e.g., for v, really it will be fluids[i].v = v[i] / uni.usi_u)

        Outputs
        -------
        Edits fluids attributes, and returns result (a dict).
        All outputs (in result, and in fluid attributes) are in [ebysus units].
        Keys of result are:
            result['B']   = magnetic field. B[0] = Bx, B[1] = By, B[2] = Bz.
            result['ee']  = electron energy density
        Attributes of fluids containing fundamental calculated values are:
            fluids.rho    = mass densities of fluids.
            fluids.p      = momentum densities of fluids. fluids.p[i][x] is for fluid i, axis x.
            fluids.energy = energy densities of fluids.

        Side Effects
        ------------
        Additional attributes of fluids which are affected by this function are:
            fluids.nr     = number densities [cm^-3] of fluids.
            fluids.tg     = temperatures [K] of fluids.
            fluids.v      = velocities of fluids. fluids.v[i][x] is for fluid i, axis x.
            fluids.px     = fluids.p[:, 0, ...]. x-component of momentum densities of fluids.
            fluids.py     = fluids.p[:, 1, ...]. y-component of momentum densities of fluids.
            fluids.pz     = fluids.p[:, 2, ...]. z-component of momentum densities of fluids.

        Units for Outputs and Side Effects are [ebysus units] unless otherwise specified.
    '''
    orig_stack, orig_stack_axis = getattr(fluids, 'stack', None), getattr(fluids, 'stack_axis', None)
    fluids.stack      = True
    fluids.stack_axis = -1
    # global quantities
    B                = np.asarray(B)/uni.u_b                 # [ebysus units] magnetic field
    # fluid (and global) quantities
    fluids.assign_scalars('nr', (np.asarray(nr) / 1e6) )     # [cm^-3] number density of fluids
    nre              = np.sum(fluids.nr * fluids.ionization, axis=-1) # [cm^-3] number density of electrons
    fluids.assign_scalars('tg', tg)                          # [K] temperature of fluids
    tge              = tge                                   # [K] temperature of electrons
    def _energy(ndens, tg): #returns energy density [ebysus units]
        return (ndens * tg * uni.k_b / (uni.gamma-1)) / uni.u_e   
    fluids.energy    = _energy(fluids.nr, fluids.tg)         # [ebysus units] energy density of fluids
    energy_electrons = _energy(nre, tge)                     # [ebysus units] energy density of electrons
    # fluid quantities
    fluids.rho       = (fluids.nr * fluids.atomic_weight * uni.amu) / uni.u_r  # [ebysus units] mass density of fluids
    fluids.assign_vectors('v', (np.asarray(v) / uni.usi_u))                    # [ebysus units] velocity
    fluids.p         = fluids.v * fluids.rho                                   # [ebysus units] momentum density
    for x in AXES:
        setattr(fluids, 'p'+x, fluids.p[dict(x=0, y=1, z=2)[x]])  # sets px, py, pz
    # restore original stack, stack_axis of fluids object.
    if orig_stack is not None:
        fluids.stack      = orig_stack
    if orig_stack_axis is not None:
        fluids.stack_axis = orig_stack_axis
    return dict(B=B, ee=energy_electrons)

def write_fundamentals(rootname, fluids, B, ee, zero=0):
    '''writes fundamental quantities using write funcs (write_mfr, write_mfp, etc).
    Fundamental quantities are:
        magnetic field, electron energy,
        fluids energy densities, fluids mass densities, fluids momentum densities.

    Inputs
    ------
    rootname: string
        rootname = snapname (should be set equal to the value of parameter 'snapname' in mhd.in)
    fluids: an at_tools.fluids.Fluids object
        The following attributes of fluids will be written. They should be in [ebysus units]:
            fluids.rho    = mass densities of fluids.
            fluids.p      = momentum densities of fluids. fluids[i].p[x] is for fluid i, axis x.
            fluids.energy = energy densities of fluids.
    B   : magnetic field
    ee  : electron energy density
    zero: a number or array
        zero will be added to all data before it is written.
        Suggestion: use zero = np.zeros((nx, ny, nz)).
        This ensure all data will be the correct shape, and will be reshaped if it is a constant.

    Example Usage:
    --------------
    # This is an example which performs the same task as a simple make_mf_snap.py file.
    import at_tools.fluids as fl
    import helita.sim.ebysus as eb
    uni           = eb.Bifrost_units('mhd.in')   # get units
    # put code here which sets the values for:
    #   nx, ny, nz, mf_param_file, snapname   # << these are all from 'mhd.in'; suggestion: read via RunTools.loadfiles.
    #   B, nr, velocities, tg, tge            # << these are physical values; you can choose here what they should be.
    # once those values are set, we can run the following:
    fluids        = fl.Fluids(mf_param_file=mf_param_file)  # get fluids
    # calculate the values of the fundamental quantities, in [ebysus units]:
    global_quants = eb.calculate_fundamental_writeables(fluids, B, nr, velocities, tg, tge, uni)
    zero          = np.zeros((nx,ny,nz))
    # write the values (thus, completing the process of making the initial snapshot):
    eb.write_fundamentals(rootname, fluids, **global_quants, zero=zero)
    '''
    ## Fluid Densities ##
    for fluid in fluids:
        write_mfr(rootname, zero+fluid.rho, ifluid=fluid.SL)
    ## Fluid Momenta ##
    for fluid in fluids:
        write_mfp(rootname, zero+fluid.p[0], zero+fluid.p[1], zero+fluid.p[2], ifluid=fluid.SL)
    ## Fluid Energies ##
    for fluid in fluids:
        write_mfe(rootname, zero+fluid.energy, ifluid=fluid.SL)
    ## Electron Energy ##
    write_mf_e(rootname, zero+ee)
    ## Magnetic Field ##
    write_mf_common(rootname, zero+B[0], zero+B[1], zero+B[2])


def printi(fdir='./',rootname='',it=1):
    '''?? print data about snapshot i ?? (seems to not work though; SE checked on Mar 2, 2021).'''
    dd=EbysusData(rootname,fdir=fdir,verbose=False)
    nspecies=len(dd.mf_tabparam['SPECIES'])
    for ispecies in range(0,nspecies):
        aa=at.Atom_tools(atom_file=dd.mf_tabparam['SPECIES'][ispecies][2],fdir=fdir)
        nlevels=aa.params.nlevel
        print('reading %s'%dd.mf_tabparam['SPECIES'][ispecies][2])
        for ilevel in range(1,nlevels+1):
            print('ilv = %i'%ilevel)
            r=dd.get_var('r',it,mf_ilevel=ilevel,mf_ispecies=ispecies+1) * dd.params['u_r']
            print('dens=%6.2E,%6.2E g/cm3'%(np.min(r),np.max(r)))
            r=dd.get_var('nr',it,mf_ilevel=ilevel,mf_ispecies=ispecies+1) 
            print('ndens=%6.2E,%6.2E 1/cm3'%(np.min(r),np.max(r)))
            ux=dd.get_var('ux',it,mf_ilevel=ilevel,mf_ispecies=ispecies+1) * dd.params['u_u'] / 1e5
            print('ux=%6.2E,%6.2E km/s'%(np.min(ux),np.max(ux)))
            uy=dd.get_var('uy',it,mf_ilevel=ilevel,mf_ispecies=ispecies+1) * dd.params['u_u'] / 1e5
            print('uy=%6.2E,%6.2E km/s'%(np.min(uy),np.max(uy)))
            uz=dd.get_var('uz',it,mf_ilevel=ilevel,mf_ispecies=ispecies+1) * dd.params['u_u'] / 1e5
            print('uz=%6.2E,%6.2E km/s'%(np.min(uz),np.max(uz)))
            tg=dd.get_var('mfe_tg',it,mf_ilevel=ilevel,mf_ispecies=ispecies+1)
            print('tg=%6.2E,%6.2E K'%(np.min(tg),np.max(tg)))
            ener=dd.get_var('e',it,mf_ilevel=ilevel,mf_ispecies=ispecies+1) * dd.params['u_e']
            print('e=%6.2E,%6.2E erg'%(np.min(ener),np.max(ener)))

    bx=dd.get_var('bx',it) * dd.params['u_b']
    print('bx=%6.2E,%6.2E G'%(np.min(bx),np.max(bx)))
    by=dd.get_var('by',it) * dd.params['u_b']
    print('by=%6.2E,%6.2E G'%(np.min(by),np.max(by)))
    bz=dd.get_var('bz',it) * dd.params['u_b']
    print('bz=%6.2E,%6.2E G'%(np.min(bz),np.max(bz)))
    va=dd.get_var('va',it) * dd.params['u_u'] / 1e5
    print('va=%6.2E,%6.2E km/s'%(np.min(va),np.max(va)))


@file_memory.manage_memmaps(file_memory.MEMORY_MEMMAP)
@file_memory.remember_and_recall(file_memory.MEMORY_MEMMAP, ORDERED=True)
def get_numpy_memmap(filename, **kw__np_memmap):
    '''makes numpy memmap; also remember and recall (i.e. don't re-make memmap for the same file multiple times.)'''
    return np.memmap(filename, **kw__np_memmap)


@file_memory.remember_and_recall('_memory_mftab')
def read_mftab_ascii(filename):
    '''
    Reads mf_tabparam.in-formatted (command style) ascii file into dictionary.
    This is most commonly used for reading mf_param_file such as mf_params.in.
    '''
    convert_to_ints = False   # True starting when we hit key=='COLLISIONS_MAP'
    colstartkeys = ['COLLISIONS_MAP', 'COLISIONS_MAP'] # or another key in colstartkeys.
    params = dict()
    # go through the file, add stuff to dictionary
    with open(filename) as fp:
        for line in fp:
            line, _, comment = line.partition('#')  # remove comments (#)
            line, _, comment = line.partition(';')  # remove comments (;)
            tokens = line.split()                   # split by whitespace
            if len(tokens) == 0:
                continue
            elif len(tokens) == 1:
                key = tokens[0]
                params[key] = []
                for colstart in colstartkeys:
                    if key.startswith(colstart):
                        convert_to_ints = True
            else:
                if convert_to_ints:
                    tokens = [int(token) for token in tokens]
                params[key] += [tokens]

    for key in params.keys():
        params[key] = np.array(params[key])

    return params

read_mf_param_file = read_mftab_ascii   # alias

def coll_keys_generate(mf_param_file='mf_params.in', as_str=True):
    '''generates COLL_KEYS such that all collisions will be turned on.

    COLL_KEYS look like:
        II    JJ   TT
    where II is ispecies, JJ is jspecies, TT is ('MX', 'EL', or 'CL'), and this line means:
        turn on TT collisions between II ions and JJ (any level).
    'EL' --> "elastic". This should only be used when we have the collisions tables.
    'MX' --> "maxwell". Assume "maxwell molecules" (velocity-independent collision frequency).
    'CL' --> "coulomb". For ion-ion collisions. (Only applies to ion-ion collisions).

    if as_str, return a string which can be copy-pasted into an mf_param_file.
    Otherwise, return an 2D array with result[i] = [AAi, BBi, TTi].
    '''
    x = read_mftab_ascii(mf_param_file)
    def levels_ions_neutrals(atomfile):
        '''returns (levels of ions in atomfile, levels of neutrals in atomfile)'''
        fluids = fl.Fluids([atomfile])
        return (fluids.ions().level_no, fluids.neutrals().level_no)

    species = {iS: levels_ions_neutrals(file) for (iS, elem, file) in x['SPECIES']}
    tables  = collections.defaultdict(list)
    for (neuS, ionS, ionL, file) in x['CROSS_SECTIONS_TABLES']:
        tables[(neuS, ionS)].append(ionL)   # tables keys (neuS, ionS); vals lists of ionL.
    def table_exists(neuS, ionS, ion_levels):
        '''tells whether a table exists between neutralSpecie and ionSpecie,
        at at least one of the levels in ion_levels.
        '''
        for ionL in tables.get((neuS, ionS), []):
            if int(ionL) in ion_levels:    # (note that ion_levels are ints).
                return True
        return False
    coll_keys = []
    for (iS, (ilevels_ion, ilevels_neu)) in species.items():
        if len(ilevels_ion) == 0: # if there are no i ions,
            continue   # continue, because no coll_keys start with iS in this case.
        for (jS, (jlevels_ion, jlevels_neu)) in species.items():
            # ion-neutral collisions:
            if len(jlevels_neu) >= 1:
                if table_exists(jS, iS, ilevels_ion):
                    coll_keys.append((iS, jS, 'EL'))
                else:
                    coll_keys.append((iS, jS, 'MX'))
            # ion-ion collisions:
            make_CL = False
            if iS == jS:
                if len(ilevels_ion) >= 2:   # ilevels_ion == jlevels_ion
                    make_CL = True
            else:
                if len(jlevels_ion) >= 1:
                    make_CL = True
            if make_CL:
                coll_keys.append((iS, jS, 'CL'))
    if not as_str:
        return np.array(coll_keys)
    else:
        fmtstr = '        {}      {}   {}'
        result = 'COLL_KEYS\n'
        result += '\n'.join([fmtstr.format(*collkey_row) for collkey_row in coll_keys])
        return result


def write_idlparamsfile(snapname,mx=1,my=1,mz=1):
    '''Write default .idl file'''
    default_idl=[
     '; ************************* From   params ************************* \n',
     '             mx =         {}                                        \n'.format(mx),
     '             my =         {}                                        \n'.format(my),
     '             mz =         {}                                        \n'.format(mz),
     '             mb =         5                                         \n',
     '          nstep =        10                                         \n',
     '     nstepstart =         0                                         \n',
     '          debug =         0                                         \n',
     '       time_lim = -1.000E+00                                        \n',
     '          tstop = -1.00000000E+00                                   \n',
     'mf_total_nlevel =         5                                         \n',
     '   mf_electrons =    0                                              \n',
     '        mf_epf =    1                                               \n',
     '   mf_nspecies =         2                                          \n',
     ' mf_param_file = "mf_params.in"                                     \n',
     '; ************************* From parallel ************************* \n',
     '    periodic_x =    1                                               \n',
     '    periodic_y =    1                                               \n',
     '    periodic_z =    0                                               \n',
     '          ndim =    3                                               \n',
     '       reorder =    1                                               \n',
     '; ************************* From    units ************************* \n',
     '           u_l =  1.000E+08                                         \n',
     '           u_t =  1.000E+02                                         \n',
     '           u_r =  1.000E-07                                         \n',
     '           u_p =  1.000E+05                                         \n',
     '           u_u =  1.000E+06                                         \n',
     '          u_kr =  1.000E-01                                         \n',
     '          u_ee =  1.000E+12                                         \n',
     '           u_e =  1.000E+05                                         \n',
     '          u_te =  1.000E+11                                         \n',
     '          u_tg =  1.212E+04                                         \n',
     '           u_B =  1.121E+03                                         \n',
     '; ************************* From  stagger ************************* \n,'
     '      meshfile =             "{}.mesh"                     \n'.format(snapname),
     '            dx =  1.000E+00                                         \n',
     '            dy =  1.000E+00                                         \n',
     '            dz =  2.993E-02                                         \n',
     '; ************************* From timestep ************************* \n',
     '           Cdt =  0.030                                             \n',
     '            dt =  1.e-11                                            \n',
     '             t =  0.0                                               \n',
     ' timestepdebug =    0                                               \n',
     '; ************************* From      mhd ************************* \n',
     '           nu1 =  0.100                                             \n',
     '           nu2 =  0.300                                             \n',
     '           nu3 =  0.800                                             \n',
     '          nu_r =  0.100                                             \n',
     '        nu_r_z =  9.990E+02                                         \n',
     '       nu_r_mz =  0.100                                             \n',
     '         nu_ee =  0.100                                             \n',
     '       nu_ee_z =  9.990E+02                                         \n',
     '      nu_ee_mz =  0.100                                             \n',
     '       nu_e_ee =  0.000                                             \n',
     '     nu_e_ee_z =  9.990E+02                                         \n',
     '    nu_e_ee_mz =  0.000                                             \n',
     '   symmetric_e =    0                                               \n',
     '   symmetric_b =    0                                               \n',
     '          grav = -2.740                                             \n',
     '          eta3 =  3.000E-01                                         \n',
     '        ca_max =  0.000E+00                                         \n',
     '      mhddebug =    0                                               \n',
     '        do_mhd =    1                                               \n',
     '      mhdclean =        -1                                          \n',
     '   mhdclean_ub =    0                                               \n',
     '   mhdclean_lb =    0                                               \n',
     '  mhdclean_ubx =    0                                               \n',
     '  mhdclean_lbx =    0                                               \n',
     '  mhdclean_uby =    0                                               \n',
     '  mhdclean_lby =    0                                               \n',
     '    do_e_joule =    1                                               \n',
     '  do_ion_joule =    1                                               \n',
     '          nue1 =  0.050                                             \n',
     '          nue2 =  0.100                                             \n',
     '          nue3 =  0.050                                             \n',
     '          nue4 =  0.000                                             \n',
     '; ************************* From       io ************************* \n',
     '      one_file =    0                                               \n',
     '      snapname =                  "{}"                     \n'.format(snapname),
     '         isnap =         0                                          \n',
     '  large_memory =    1                                               \n',
     '         nsnap = 100000000                                          \n',
     '          nscr =       250                                          \n',
     '           aux = " nel mfe_tg etg "                                 \n',
     '        dtsnap =  5.000E-09                                         \n',
     '        newaux =    0                                               \n',
     '    rereadpars =   1000000                                          \n',
     '         dtscr =  1.000E+04                                         \n',
     '         tsnap =  0.0                                               \n',
     '          tscr =  0.00000000E+00                                    \n',
     '   boundarychk =    0                                               \n',
     '   print_stats =    0                                               \n',
     '; ************************* From     math ************************* \n',
     '         max_r =    5                                               \n',
     '      smooth_r =    3                                               \n',
     '   divhc_niter = 1000                                               \n',
     '     divhc_cfl =  0.400                                             \n',
     '       divhc_r =  0.180                                             \n',
     '     divhc_vxr =  0.000                                             \n',
     '     divhc_vyr =  0.000                                             \n',
     '     divhc_vzr =  0.950                                             \n',
     '     divhc_tol =  1.000E-05                                         \n',
     '; ************************* From   quench ************************* \n',
     '          qmax =  8.000                                             \n',
     '; ************************* From      eos ************************* \n',
     '         gamma =  1.667                                             \n',
     '      eosdebug =    0                                               \n',
     '; ************************* From     collisions utils ************* \n',
     '        do_col =    0                                               \n',
     '     col_debug =    0                                               \n',
     '       do_qcol =    1                                               \n',
     '       do_ecol =    0                                               \n',
     'col_calc_nu_in =    1                                               \n',
     'col_const_nu_in = -1.000E+03                                        \n',
     '   col_cnu_max =  1.000E+03                                         \n',
     '     col_utiny = -1.000E-05                                         \n',
     'col_trans_tim0 =  0.000E+00                                         \n',
     '  col_trans_dt =  1.000E+00                                         \n',
     'col_trans_ampl =  1.000E-10                                         \n',
     '     col_tabin = "mf_coltab.in"                                     \n',
     '; ************************* From          collisions  ************* \n',
     '    qcol_method = "expl"                                            \n',
     'col_matrix_norm =    0                                              \n',
     '; ************************* From              ionrec  ************* \n',
      '   qri_method = "impl"                                             \n',
     '; ************************* From   mf_recion (utils)  ************* \n',
     '     do_recion =    0                                               \n',
     '  recion_debug =    0                                               \n',
     '     calc_freq =    1                                               \n',
     '     three_bdy =    1                                               \n',
     '    const_fion = -1.000E+00                                         \n',
     '    const_frec = -1.000E+00                                         \n',
     '  recion_tabin = "mf_reciontab.in"                                  \n',
     'recion_modname = "atomic"                                           \n',
     '; ************************* From     hall ************************* \n',
     '       do_hall = "false"                                            \n',
     '    tstep_hall = "ntsv"                                             \n',
     '     eta_hallo =  1.000E+00                                         \n',
     '     eta4_hall = [ 0.100,  0.100,  0.100 ]                          \n',
     'mts_max_n_hall =   10                                               \n',
     '; ************************* From Bierman  ************************* \n',
     '    do_battery =    0                                               \n',
     '       bb_bato =  1.000E+00                                         \n',
     'bb_extdyn_time = -1.000E+00                                         \n',
     '     bb_ext_bb =  0.000E+00                                         \n',
     'bb_debug_battery =    0                                             \n',
     '       do_qbat =    0                                               \n',
     '; ************************* From            ohm_ecol  ************* \n',
     '   do_ohm_ecol =    0                                               \n',
     '       do_qohm =    1                                               \n',
     'ec_ohm_ecoll_debug =    0                                           \n',
     ' ec_calc_nu_en =    1                                               \n',
     ' ec_calc_nu_ei =    1                                               \n',
     'ec_const_nu_en = -1.000E+00                                         \n',
     'ec_const_nu_ei = -1.000E+00                                         \n',
     '      ec_tabin = "mf_ecoltab.in"                                    \n',
     'mf_eparam_file = "mf_eparams.in"                                    \n',
     '; ************************* From  spitzer ************************* \n',
     '       spitzer = "impl"                                             \n',
     ' debug_spitzer =    0                                               \n',
     '  info_spitzer =    0                                               \n',
     '   spitzer_amp =  0.000                                             \n',
     '      theta_mg =  0.900                                             \n',
     '        dtgerr =  1.000E-05                                         \n',
     '      ntest_mg =         1                                          \n',
     '          tgb0 =  0.000E+00                                         \n',
     '          tgb1 =  0.000E+00                                         \n',
     '        tau_tg =  1.000E+00                                         \n',
     '   fix_grad_tg =    1                                               \n',
     '   niter_mg = [   2,    5,    5,    5,   30 ]                       \n',
     '          bmin =  1.000E-04                                         \n',
     '       kappaq0 =  0.000E+00                                         \n',
     '; ************************* From   genrad ************************* \n',
     '     do_genrad =    1                                               \n',
     '    genradfile =                  "qthresh.dat"                     \n',
     '  debug_genrad =    0                                               \n',
     ' incrad_detail =    0                                               \n',
     '   incrad_quad =    3                                               \n',
     '      dtincrad =  1.000E-03                                         \n',
     '  dtincrad_lya =  1.000E-04                                         \n',
     '  debug_incrad =    0                                               \n',
     '; ************************* From         ue_electric  ************* \n',
     'do_ue_electric =    1                                               \n',
     'ue_electric_debug =    0                                            \n',
     'ue_fudge_mass =  1.000E+00                                          \n',
     '       ue_incr =  0.000                                             \n',
     '     ue_dt_inc = -1.000E+00                                         \n',
     '         ue_nu = [ 0.000,  0.000,  0.000,  0.000,  0.000 ]          \n',
     '      eionsfrz =    1                                               \n',
     '; ************************* From   bc_lowerx_magnetic ************* \n',
     '  bctypelowerx = "mcccc"                                            \n',
     '     bcldebugx =    0                                               \n',
     '  nextrap_bclx =         1                                          \n',
     '  nsmooth_bclx =         0                                          \n',
     'nsmoothbyz_bcl =         0                                          \n',
     '; ************************* From   bc_upperx_magnetic ************* \n',
     ' bctypeupperx = "mcccc"                                             \n',
     '     bcudebugx =    0                                               \n',
     '  nextrap_bcux =         1                                          \n',
     '  nsmooth_bcux =         0                                          \n',
     'nsmoothbyz_bcu =         0                                          \n',
     '; ************************* From   bc_lowery_magnetic ************* \n',
     ' bctypelowery = "mcccc"                                             \n',
     '     bcldebugy =    0                                               \n',
     '  nextrap_bcly =         1                                          \n',
     '  nsmooth_bcly =         0                                          \n',
     'nsmoothbxz_bcl =         0                                          \n',
     '; ************************* From   bc_uppery_magnetic ************* \n',
     ' bctypeuppery = "mcccc"                                             \n',
     '     bcudebugy =    0                                               \n',
     '  nextrap_bcuy =         1                                          \n',
     '  nsmooth_bcuy =         0                                          \n',
     'nsmoothbxz_bcu =         0                                          \n',
     '; ************************* From   bc_lowerz_magnetic ************* \n',
     '  bctypelowerz = "mesec"                                            \n',
     '     bcldebugz =    0                                               \n',
     '  nextrap_bclz =         1                                          \n',
     '  nsmooth_bclz =         0                                          \n',
     'nsmoothbxy_bcl =         0                                          \n',
     '; ************************* From   bc_upperz_magnetic ************* \n',
     '  bctypeupperz = "mesec"                                            \n',
     '     bcudebugz =    0                                               \n',
     '  nextrap_bcuz =         1                                          \n',
     '  nsmooth_bcuz =         0                                          \n',
     'nsmoothbxy_bcu =         0                                          \n'
          ]
    out=open('{}.idl'.format(snapname),'w')
    out.writelines(default_idl)
    return
      
def keyword_update(inoutfile,new_values):
   ''' Updates a given number of fields with values on a snapname.idl file.
       These are given in a dictionary: fvalues = {field: value}.
       Reads from snapname.idl and writes back into the same file.'''
   lines = list()
   with open(inoutfile) as f:
     for line in f.readlines():
       if line[0] == '#' or line[0] == ';':
         continue
       elif line.find('=') < 0:
         continue
       else:
         ss = line.split('=')[0]
         ssv = ss.strip().lower()
         if ssv in list(new_values.keys()):
           line = '{} = {} \n'.format(ss,str(new_values[ssv]))
       lines.append(line)
       
   with open(inoutfile,"w") as f:
     f.writelines(lines)
      

def write_mftab_ascii(filename, NSPECIES_MAX=28,
                      SPECIES=None, EOS_TABLES=None, REC_TABLES=None,
                      ION_TABLES=None, CROSS_SECTIONS_TABLES=None,
                      CROSS_SECTIONS_TABLES_I=None,
                      CROSS_SECTIONS_TABLES_N=None,
                      collist=np.linspace(1,
                                          28,
                                          28)):
    '''
    Writes mf_tabparam.in

        Parameters
        ----------
        filename - string
            Name of the file to write.
        NSPECIES_MAX - integer [28], maximum # of species
        SPECIES - list of strings containing the name of the atom files
        EOS_TABLES - list of strings containing the name of the eos
                    tables (no use)
        REC_TABLES - list of strings containing the name of the rec
                    tables (no use)
        ION_TABLES - list of strings containing the name of the ion
                    tables (no use)
        CROSS_SECTIONS_TABLES - list of strings containing the name of the
                    cross section files from VK between ion and neutrals
        CROSS_SECTIONS_TABLES_I - list of strings containing the name of the
                    cross section files from VK between ions
        CROSS_SECTIONS_TABLES_N - list of strings containing the name of the
                    cross section files from VK  between ions
        collist - integer vector of the species used.
                e.g., collist = [1,2,3] will include the H, He and Li

    '''

    if SPECIES is None:
        SPECIES=['H_2.atom', 'He_2.atom']
    if EOS_TABLES is None:
        EOS_TABLES=['H_EOS.dat', 'He_EOS.dat']
    if REC_TABLES is None:
        REC_TABLES=['h_rec.dat', 'he_rec.dat']
    if ION_TABLES is None:
        ION_TABLES=['h_ion.dat', 'he_ion.dat']
    if CROSS_SECTIONS_TABLES is None:
        CROSS_SECTIONS_TABLES=[[1, 1, 'p-H-elast.txt'],
                               [1, 2, 'p-He.txt'],
                               [2, 2, 'He-He.txt']]
    if CROSS_SECTIONS_TABLES_I is None:
        CROSS_SECTIONS_TABLES_I=[]
    if CROSS_SECTIONS_TABLES_N is None:
        CROSS_SECTIONS_TABLES_N=[]

    params = [
        'NSPECIES_MAX',
        'SPECIES',
        'EOS_TABLES',
        'REC_TABLES',
        'ION_TABLES',
        'COLISIONS_TABLES',
        'CROSS_SECTIONS_TABLES',
        'COLISIONS_MAP',
        'COLISIONS_TABLES_N',
        'CROSS_SECTIONS_TABLES_N',
        'COLISIONS_MAP_N',
        'COLISIONS_TABLES_I',
        'CROSS_SECTIONS_TABLES_I',
        'COLISIONS_MAP_I',
        'EMASK']
    coll_vars_i = [
        'p',
        'hei',
        'lii',
        'bei',
        'bi',
        'ci',
        'n_i',
        'oi',
        'fi',
        'nai',
        'mgi',
        'ali',
        'sii',
        'pi',
        's_i',
        'cli',
        'ari',
        'ki',
        'cai',
        'sci',
        'tii',
        'vi',
        'cri',
        'mni',
        'fei',
        'coi',
        'nii',
        'cui']
    coll_vars_n = [
        'h',
        'he',
        'li',
        'be',
        'b',
        'c',
        'n',
        'o',
        'f',
        'na',
        'mg',
        'al',
        'si',
        'p',
        's',
        'cl',
        'ar',
        'k',
        'ca',
        'sc',
        'ti',
        'v',
        'cr',
        'mn',
        'fe',
        'co',
        'ni',
        'cu']

    coll_tabs_in = []
    coll_tabs_n = []
    coll_tabs_i = []
    coll_vars_list = []

    for i in range(0, NSPECIES_MAX):
        for j in range(0, NSPECIES_MAX):
            coll_tabs_in.append(
                'momex_vk_' +
                coll_vars_i[i] +
                '_' +
                coll_vars_n[j] +
                '.dat')
            coll_tabs_i.append(
                'momex_vk_' +
                coll_vars_i[i] +
                '_' +
                coll_vars_i[j] +
                '.dat')
            coll_tabs_n.append(
                'momex_vk_' +
                coll_vars_n[i] +
                '_' +
                coll_vars_n[j] +
                '.dat')

    if (np.shape(collist) != np.shape(SPECIES)):
        print('write_mftab_ascii: WARNING the list of atom files is \n '
              'different than the selected list of species in collist')

    CROSS_SECTIONS_TABLES_I = []
    CROSS_SECTIONS_TABLES_N = []
    COLISIONS_MAP = np.zeros((NSPECIES_MAX, NSPECIES_MAX))
    COLISIONS_MAP_I = np.zeros((NSPECIES_MAX, NSPECIES_MAX))
    COLISIONS_MAP_N = np.zeros((NSPECIES_MAX, NSPECIES_MAX))
    EMASK_MAP = np.zeros((NSPECIES_MAX))

    for j in range(1, NSPECIES_MAX + 1):
        for i in range(1, j + 1):
            COLISIONS_MAP_I[j - 1, i - 1] = -1
            COLISIONS_MAP_N[j - 1, i - 1] = -1
            if (i in collist) and (j in collist):
                COLISIONS_MAP[i - 1, j - 1] = (i - 1) * NSPECIES_MAX + j
                coll_vars_list.append(coll_vars_n[i - 1])
                coll_vars_list.append(coll_vars_n[j - 1])
                if (i < j):
                    COLISIONS_MAP_I[i - 1, j - 1] = (i - 1) * NSPECIES_MAX + j
                    COLISIONS_MAP_N[i - 1, j - 1] = (i - 1) * NSPECIES_MAX + j

    for j in range(0, NSPECIES_MAX):
        EMASK_MAP[j] = 99

    for symb in SPECIES:
        symb = symb.split('_')[0]
        if not(symb.lower() in coll_vars_list):
            print('write_mftab_ascii: WARNING there may be a mismatch between'
                  'the atom files and selected species.\n'
                  'Check for species', symb.lower())

    f = open(filename, 'w')
    for head in params:
        f.write(head + "\n")
        if head == 'NSPECIES_MAX':
            f.write("\t" + str(NSPECIES_MAX) + "\n")
            f.write("\n")
        if head == 'SPECIES':
            li = 0
            for spc in SPECIES:
                symb = spc.split('_')[0]
                li += 1
                f.write(
                    "\t" +
                    str(li).zfill(2) +
                    "\t" +
                    symb +
                    "\t" +
                    spc +
                    "\n")
            f.write("\n")
        if head == 'EOS_TABLES':
            li = 0
            for eos in EOS_TABLES:
                f.write("\t" + str(li).zfill(2) + "\t" + eos + "\n")
                li += 1
            f.write("\n")
        if head == 'REC_TABLES':
            li = 0
            for rec in REC_TABLES:
                li += 1
                f.write("\t" + str(li).zfill(2) + "\t" + rec + "\n")
            f.write("\n")
        if head == 'ION_TABLES':
            li = 0
            for ion in ION_TABLES:
                li += 1
                f.write("\t" + str(li).zfill(2) + "\t" + ion + "\n")
            f.write("\n")
        if head == 'COLISIONS_TABLES':
            li = 0
            for coll in coll_tabs_in:
                li += 1
                if (li in COLISIONS_MAP):
                    f.write("\t" + str(li).zfill(2) + "\t" + str(coll) + "\n")
            f.write("\n")
        if head == 'COLISIONS_TABLES_I':
            li = 0
            for coll in coll_tabs_i:
                li += 1
                if (li in COLISIONS_MAP_I):
                    f.write("\t" + str(li).zfill(2) + "\t" + str(coll) + "\n")
            f.write("\n")
        if head == 'COLISIONS_TABLES_N':
            li = 0
            for coll in coll_tabs_n:
                li += 1
                if (li in COLISIONS_MAP_N):
                    f.write("\t" + str(li).zfill(2) + "\t" + str(coll) + "\n")
            f.write("\n")
        if head == 'CROSS_SECTIONS_TABLES':
            num_cs_tab = np.shape(CROSS_SECTIONS_TABLES)[:][0]
            for crs in range(0, num_cs_tab):
                f.write("\t" +
                        str(int(CROSS_SECTIONS_TABLES[crs][0])).zfill(2) +
                        "\t" +
                        str(int(CROSS_SECTIONS_TABLES[crs][1])).zfill(2) +
                        "\t" +
                        CROSS_SECTIONS_TABLES[crs][2] +
                        "\n")
            f.write("\n")
        if head == 'CROSS_SECTIONS_TABLES_N':
            num_cs_tab = np.shape(CROSS_SECTIONS_TABLES_N)[:][0]
            for crs in range(0, num_cs_tab):
                f.write("\t" +
                        str(int(CROSS_SECTIONS_TABLES_N[crs][0])).zfill(2) +
                        "\t" +
                        str(int(CROSS_SECTIONS_TABLES_N[crs][1])).zfill(2) +
                        "\t" +
                        CROSS_SECTIONS_TABLES_N[crs][2] +
                        "\n")
            f.write("\n")
        if head == 'CROSS_SECTIONS_TABLES_I':
            num_cs_tab = np.shape(CROSS_SECTIONS_TABLES_I)[:][0]
            for crs in range(0, num_cs_tab):
                f.write("\t" +
                        str(int(CROSS_SECTIONS_TABLES_I[crs][0])).zfill(2) +
                        "\t" +
                        str(int(CROSS_SECTIONS_TABLES_I[crs][1])).zfill(2) +
                        "\t" +
                        CROSS_SECTIONS_TABLES_I[crs][2] +
                        "\n")
            f.write("\n")
        if head == 'COLISIONS_MAP':
            f.write("#\t" + "\t".join(
                    [coll_vars_n[v].upper().ljust(2) for v in range(
                            0, NSPECIES_MAX)]) + "\n")
            for crs in range(0, NSPECIES_MAX):
                f.write("\t" + "\t".join(
                        [str(int(
                            COLISIONS_MAP[crs][v])).zfill(2) for v in range(
                                    0, NSPECIES_MAX)]) + "\n")
            f.write("\n")
        if head == 'COLISIONS_MAP_I':
            f.write("#\t" + "\t".join(
                    [coll_vars_n[v].upper().ljust(2) for v in range(
                            0, NSPECIES_MAX)]) + "\n")
            for crs in range(0, NSPECIES_MAX):
                f.write("\t" + "\t".join([str(int(
                        COLISIONS_MAP_I[crs][v])).zfill(2) for v in range(
                                0, NSPECIES_MAX)]) + "\n")
            f.write("\n")
        if head == 'COLISIONS_MAP_N':
            f.write("#\t" + "\t".join(
                    [coll_vars_n[v].upper().ljust(2) for v in range(
                            0, NSPECIES_MAX)]) + "\n")
            for crs in range(0, NSPECIES_MAX):
                f.write("\t" + "\t".join([str(int(
                        COLISIONS_MAP_N[crs][v])).zfill(2) for v in range(
                                0, NSPECIES_MAX)]) + "\n")
            f.write("\n")
        if head == 'EMASK':
            f.write("#\t" + "\t".join(
                    [coll_vars_n[v].upper().ljust(2) for v in range(
                            0, NSPECIES_MAX)]) + "\n")
            f.write("\t" + "\t".join([str(
                    int(EMASK_MAP[v])).zfill(2) for v in range(
                            0, NSPECIES_MAX)]) + "\n")
            f.write("\n")
    f.close()<|MERGE_RESOLUTION|>--- conflicted
+++ resolved
@@ -153,14 +153,11 @@
         *args and **kwargs go to helita.sim.bifrost.BifrostData.__init__
         '''
         # set values of some attrs (e.g. from args & kwargs passed to __init__)
-<<<<<<< HEAD
         self.ELEMLIST = ELEMLIST
         self.CROSTAB_LIST =   ['e_'+elem for elem in self.ELEMLIST]   \
                 + [elem+'_e' for elem in self.ELEMLIST]   \
                 + [ e1 +'_'+ e2  for e1 in self.ELEMLIST for e2 in self.ELEMLIST]
-=======
         self.match_type = match_type
->>>>>>> c4e77681
 
         setattr(self, file_memory.NMLIM_ATTR, N_memmap)
         setattr(self, file_memory.MM_PERSNAP, mm_persnap)
