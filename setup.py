--- conflicted
+++ resolved
@@ -34,18 +34,6 @@
 # Cython extensions
 ################################################################################
 NUMPY_INC = numpy.get_include()
-<<<<<<< HEAD
-EXT_PACKAGES = {   # C and Fortran extensions
-    "anapyio" : ["io", [NUMPY_INC, os.path.join(NAME, "io/src")],
-                 [os.path.join(NAME, "io/anapyio" + ext),
-                  os.path.join(NAME, "io/src/libf0.c"),
-                  os.path.join(NAME, "io/src/anacompress.c"),
-                  os.path.join(NAME, "io/src/anadecompress.c")]],
-    "radtrans" : ["utils", [NUMPY_INC],
-                  [os.path.join(NAME, "utils/radtrans" + ext)]],
-    "utilsfast" : ["utils", [NUMPY_INC],
-                   [os.path.join(NAME, "utils/utilsfast" + ext)]]
-=======
 EXT_PACKAGES = {
     "anapyio": ["io", [NUMPY_INC, os.path.join("helita", "io/src")],
                 [os.path.join("helita", "io/anapyio.pyx"),
@@ -58,7 +46,6 @@
                  [os.path.join("helita", "utils/radtrans.pyx")]],
     "utilsfast": ["utils", [NUMPY_INC],
                   [os.path.join("helita", "utils/utilsfast.pyx")]]
->>>>>>> 751234d7
 }
 extensions = [
     Extension(
